# -*- coding: utf-8 -*-

# The MIT License (MIT)
# Copyright (c) 2014-2020 Matias Bordese
#
# Permission is hereby granted, free of charge, to any person obtaining a copy
# of this software and associated documentation files (the "Software"), to deal
# in the Software without restriction, including without limitation the rights
# to use, copy, modify, merge, publish, distribute, sublicense, and/or sell
# copies of the Software, and to permit persons to whom the Software is
# furnished to do so, subject to the following conditions:
#
# The above copyright notice and this permission notice shall be included in
# all copies or substantial portions of the Software.
#
# THE SOFTWARE IS PROVIDED "AS IS", WITHOUT WARRANTY OF ANY KIND,
# EXPRESS OR IMPLIED, INCLUDING BUT NOT LIMITED TO THE WARRANTIES OF
# MERCHANTABILITY, FITNESS FOR A PARTICULAR PURPOSE AND NONINFRINGEMENT.
# IN NO EVENT SHALL THE AUTHORS OR COPYRIGHT HOLDERS BE LIABLE FOR ANY CLAIM,
# DAMAGES OR OTHER LIABILITY, WHETHER IN AN ACTION OF CONTRACT, TORT OR
# OTHERWISE, ARISING FROM, OUT OF OR IN CONNECTION WITH THE SOFTWARE OR THE USE
# OR OTHER DEALINGS IN THE SOFTWARE.


"""Classes used by the unified diff parser to keep the diff data."""

from __future__ import unicode_literals

import codecs
import sys

from unidiff.constants import (
    DEFAULT_ENCODING,
    LINE_TYPE_ADDED,
    LINE_TYPE_CONTEXT,
    LINE_TYPE_EMPTY,
    LINE_TYPE_REMOVED,
    LINE_TYPE_NO_NEWLINE,
    LINE_VALUE_NO_NEWLINE,
    RE_HUNK_BODY_LINE,
    RE_HUNK_EMPTY_BODY_LINE,
    RE_HUNK_HEADER,
    RE_RENAME_SOURCE_FILENAME,
    RE_RENAME_TARGET_FILENAME,
    RE_SOURCE_FILENAME,
    RE_TARGET_FILENAME,
    RE_NO_NEWLINE_MARKER,
    RE_BINARY_DIFF,
)
from unidiff.errors import UnidiffParseError


PY2 = sys.version_info[0] == 2
if PY2:
    from StringIO import StringIO
    open_file = codecs.open
    make_str = lambda x: x.encode(DEFAULT_ENCODING)

    def implements_to_string(cls):
        cls.__unicode__ = cls.__str__
        cls.__str__ = lambda x: x.__unicode__().encode(DEFAULT_ENCODING)
        return cls
else:
    from io import StringIO
    open_file = open
    make_str = str
    implements_to_string = lambda x: x
    unicode = str
    basestring = str


@implements_to_string
class Line(object):
    """A diff line."""

    def __init__(self, value, line_type,
                 source_line_no=None, target_line_no=None, diff_line_no=None):
        super(Line, self).__init__()
        self.source_line_no = source_line_no
        self.target_line_no = target_line_no
        self.diff_line_no = diff_line_no
        self.line_type = line_type
        self.value = value

    def __repr__(self):
        return make_str("<Line: %s%s>") % (self.line_type, self.value)

    def __str__(self):
        return "%s%s" % (self.line_type, self.value)

    def __eq__(self, other):
        return (self.source_line_no == other.source_line_no and
                self.target_line_no == other.target_line_no and
                self.diff_line_no == other.diff_line_no and
                self.line_type == other.line_type and
                self.value == other.value)

    @property
    def is_added(self):
        return self.line_type == LINE_TYPE_ADDED

    @property
    def is_removed(self):
        return self.line_type == LINE_TYPE_REMOVED

    @property
    def is_context(self):
        return self.line_type == LINE_TYPE_CONTEXT


@implements_to_string
class PatchInfo(list):
    """Lines with extended patch info.

    Format of this info is not documented and it very much depends on
    patch producer.

    """

    def __repr__(self):
        value = "<PatchInfo: %s>" % self[0].strip()
        return make_str(value)

    def __str__(self):
        return ''.join(unicode(line) for line in self)


@implements_to_string
class Hunk(list):
    """Each of the modified blocks of a file."""

    def __init__(self, src_start=0, src_len=0, tgt_start=0, tgt_len=0,
                 section_header=''):
        super(Hunk, self).__init__()
        if src_len is None:
            src_len = 1
        if tgt_len is None:
            tgt_len = 1
        self.source_start = int(src_start)
        self.source_length = int(src_len)
        self.target_start = int(tgt_start)
        self.target_length = int(tgt_len)
        self.section_header = section_header

    def __repr__(self):
        value = "<Hunk: @@ %d,%d %d,%d @@ %s>" % (self.source_start,
                                                  self.source_length,
                                                  self.target_start,
                                                  self.target_length,
                                                  self.section_header)
        return make_str(value)

    def __str__(self):
        # section header is optional and thus we output it only if it's present
        head = "@@ -%d,%d +%d,%d @@%s\n" % (
            self.source_start, self.source_length,
            self.target_start, self.target_length,
            ' ' + self.section_header if self.section_header else '')
        content = ''.join(unicode(line) for line in self)
        return head + content

    def append(self, line):
        """Append the line to hunk, and keep track of source/target lines."""
        # Make sure the line is encoded correctly. This is a no-op except for
        # potentially raising a UnicodeDecodeError.
        str(line)
        super(Hunk, self).append(line)

    @property
    def added(self):
        return sum(1 for line in self if line.is_added)

    @property
    def removed(self):
        return sum(1 for line in self if line.is_removed)

    def is_valid(self):
        """Check hunk header data matches entered lines info."""
        return (len(self.source) == self.source_length and
                len(self.target) == self.target_length)

    def source_lines(self):
        """Hunk lines from source file (generator)."""
        return (l for l in self if l.is_context or l.is_removed)

    @property
    def source(self):
        return [str(l) for l in self.source_lines()]

    def target_lines(self):
        """Hunk lines from target file (generator)."""
        return (l for l in self if l.is_context or l.is_added)

    @property
    def target(self):
        return [str(l) for l in self.target_lines()]


class PatchedFile(list):
    """Patch updated file, it is a list of Hunks."""

    def __init__(self, patch_info=None, source='', target='',
                 source_timestamp=None, target_timestamp=None,
                 is_binary_file=False, is_rename=False):
        super(PatchedFile, self).__init__()
        self.patch_info = patch_info
        self.source_file = source
        self.source_timestamp = source_timestamp
        self.target_file = target
        self.target_timestamp = target_timestamp
        self.is_binary_file = is_binary_file
        self.is_rename = is_rename

    def __repr__(self):
        return make_str("<PatchedFile: %s>") % make_str(self.path)

    def __str__(self):
        source = ''
        target = ''
        # patch info is optional
        info = '' if self.patch_info is None else str(self.patch_info)
        if not self.is_binary_file and self:
            source = "--- %s%s\n" % (
                self.source_file,
                '\t' + self.source_timestamp if self.source_timestamp else '')
            target = "+++ %s%s\n" % (
                self.target_file,
                '\t' + self.target_timestamp if self.target_timestamp else '')
        hunks = ''.join(unicode(hunk) for hunk in self)
        return info + source + target + hunks

    def _parse_hunk(self, header, diff, encoding, only_hunk_positions):
        """Parse hunk details."""
        header_info = RE_HUNK_HEADER.match(header)
        hunk_info = header_info.groups()
        hunk = Hunk(*hunk_info)

        source_line_no = hunk.source_start
        target_line_no = hunk.target_start
        expected_source_end = source_line_no + hunk.source_length
        expected_target_end = target_line_no + hunk.target_length

        for diff_line_no, line in diff:
            if encoding is not None:
                line = line.decode(encoding)

<<<<<<< HEAD
            valid_line = RE_HUNK_BODY_LINE.match(line)
            if not valid_line:
                valid_line = RE_HUNK_EMPTY_BODY_LINE.match(line)
=======
            if only_hunk_positions:
                if not line:
                    line_type = LINE_TYPE_CONTEXT
                else:
                    line_type = line[0]

                if line_type == LINE_TYPE_ADDED:
                    target_line_no += 1
                elif line_type == LINE_TYPE_REMOVED:
                    source_line_no += 1
                elif line_type == LINE_TYPE_CONTEXT:
                    target_line_no += 1
                    source_line_no += 1
                elif line_type == LINE_TYPE_NO_NEWLINE:
                    pass
                else:
                    raise UnidiffParseError('Hunk diff line expected: %s' % line)
>>>>>>> 37480a91

                original_line = None
            else:
                valid_line = RE_HUNK_BODY_LINE.match(line)
                if not valid_line:
                    valid_line = RE_HUNK_EMPTY_BODY_LINE.match(line)

                if not valid_line:
                    raise UnidiffParseError('Hunk diff line expected: %s' % line)

                line_type = valid_line.group('line_type')
                if line_type == LINE_TYPE_EMPTY:
                    line_type = LINE_TYPE_CONTEXT
                value = valid_line.group('value')
                original_line = Line(value, line_type=line_type)
                if line_type == LINE_TYPE_ADDED:
                    original_line.target_line_no = target_line_no
                    target_line_no += 1
                elif line_type == LINE_TYPE_REMOVED:
                    original_line.source_line_no = source_line_no
                    source_line_no += 1
                elif line_type == LINE_TYPE_CONTEXT:
                    original_line.target_line_no = target_line_no
                    target_line_no += 1
                    original_line.source_line_no = source_line_no
                    source_line_no += 1
                elif line_type == LINE_TYPE_NO_NEWLINE:
                    pass
                else:
                    original_line = None

            # stop parsing if we got past expected number of lines
            if (source_line_no > expected_source_end or
                    target_line_no > expected_target_end):
                raise UnidiffParseError('Hunk is longer than expected')

            if original_line:
                original_line.diff_line_no = diff_line_no
                hunk.append(original_line)

            # if hunk source/target lengths are ok, hunk is complete
            if (source_line_no == expected_source_end and
                    target_line_no == expected_target_end):
                break

        # report an error if we haven't got expected number of lines
        if (source_line_no < expected_source_end or
                target_line_no < expected_target_end):
            raise UnidiffParseError('Hunk is shorter than expected')

        self.append(hunk)

    def _add_no_newline_marker_to_last_hunk(self):
        if not self:
            raise UnidiffParseError(
                'Unexpected marker:' + LINE_VALUE_NO_NEWLINE)
        last_hunk = self[-1]
        last_hunk.append(
            Line(LINE_VALUE_NO_NEWLINE + '\n', line_type=LINE_TYPE_NO_NEWLINE))

    def _append_trailing_empty_line(self):
        if not self:
            raise UnidiffParseError('Unexpected trailing newline character')
        last_hunk = self[-1]
        last_hunk.append(Line('\n', line_type=LINE_TYPE_EMPTY))

    @property
    def path(self):
        """Return the file path abstracted from VCS."""
        if (self.source_file.startswith('a/') and
                self.target_file.startswith('b/')):
            filepath = self.source_file[2:]
        elif (self.source_file.startswith('a/') and
              self.target_file == '/dev/null'):
            filepath = self.source_file[2:]
        elif (self.target_file is not None and
              self.target_file.startswith('b/') and
              self.source_file == '/dev/null'):
            filepath = self.target_file[2:]
        else:
            filepath = self.source_file
        return filepath

    @property
    def added(self):
        """Return the file total added lines."""
        return sum([hunk.added for hunk in self])

    @property
    def removed(self):
        """Return the file total removed lines."""
        return sum([hunk.removed for hunk in self])

    @property
    def is_added_file(self):
        """Return True if this patch adds the file."""
        if self.source_file == '/dev/null':
            return True
        return (len(self) == 1 and self[0].source_start == 0 and
                self[0].source_length == 0)

    @property
    def is_removed_file(self):
        """Return True if this patch removes the file."""
        if self.target_file == '/dev/null':
            return True
        return (len(self) == 1 and self[0].target_start == 0 and
                self[0].target_length == 0)

    @property
    def is_modified_file(self):
        """Return True if this patch modifies the file."""
        return not (self.is_added_file or self.is_removed_file)


@implements_to_string
class PatchSet(list):
    """A list of PatchedFiles."""

    def __init__(self, f, encoding=None, only_hunk_positions=False):
        super(PatchSet, self).__init__()

        # convert string inputs to StringIO objects
        if isinstance(f, basestring):
            f = self._convert_string(f, encoding)

        # make sure we pass an iterator object to parse
        data = iter(f)
        # if encoding is None, assume we are reading unicode data
        # if only_hunk_positions is True, we perform only minimal parsing of lines within hunks.
        # This is around 2.5-6 times faster than full parsing depending on Python version.
        self._parse(data, encoding=encoding, only_hunk_positions=only_hunk_positions)

    def __repr__(self):
        return make_str('<PatchSet: %s>') % super(PatchSet, self).__repr__()

    def __str__(self):
        return ''.join(unicode(patched_file) for patched_file in self)

    def _parse(self, diff, encoding, only_hunk_positions):
        current_file = None
        patch_info = None

        diff = enumerate(diff, 1)
        for unused_diff_line_no, line in diff:
            if encoding is not None:
                line = line.decode(encoding)

            # check for a git rename, source file
            is_rename_source_filename = RE_RENAME_SOURCE_FILENAME.match(line)
            if is_rename_source_filename:
                # prefix with 'a/' to match expected git source format
                source_file = (
                    'a/' + is_rename_source_filename.group('filename'))
                # keep line as patch_info
                patch_info.append(line)
                # reset current file
                current_file = None
                continue

            # check for a git rename, target file
            is_rename_target_filename = RE_RENAME_TARGET_FILENAME.match(line)
            if is_rename_target_filename:
                if current_file is not None:
                    raise UnidiffParseError('Target without source: %s' % line)
                # prefix with 'b/' to match expected git source format
                target_file = (
                    'b/' + is_rename_target_filename.group('filename'))
                # keep line as patch_info
                patch_info.append(line)
                # add current file to PatchSet
                current_file = PatchedFile(
                    patch_info, source_file, target_file, None, None,
                    is_rename=True)
                self.append(current_file)
                continue

            # check for source file header
            is_source_filename = RE_SOURCE_FILENAME.match(line)
            if is_source_filename:
                source_file = is_source_filename.group('filename')
                source_timestamp = is_source_filename.group('timestamp')
                # reset current file, unless we are processing a rename
                # (in that case, source files should match)
                if current_file is not None and not (current_file.is_rename and
                        current_file.source_file == source_file):
                    current_file = None
                continue

            # check for target file header
            is_target_filename = RE_TARGET_FILENAME.match(line)
            if is_target_filename:
                if current_file is not None and not current_file.is_rename:
                    raise UnidiffParseError('Target without source: %s' % line)
                target_file = is_target_filename.group('filename')
                target_timestamp = is_target_filename.group('timestamp')
                if current_file is None:
                    # add current file to PatchSet
                    current_file = PatchedFile(
                        patch_info, source_file, target_file,
                        source_timestamp, target_timestamp)
                    self.append(current_file)
                    patch_info = None
                continue

            # check for hunk header
            is_hunk_header = RE_HUNK_HEADER.match(line)
            if is_hunk_header:
                if current_file is None:
                    raise UnidiffParseError('Unexpected hunk found: %s' % line)
                current_file._parse_hunk(line, diff, encoding, only_hunk_positions)
                continue

            # check for no newline marker
            is_no_newline = RE_NO_NEWLINE_MARKER.match(line)
            if is_no_newline:
                if current_file is None:
                    raise UnidiffParseError('Unexpected marker: %s' % line)
                current_file._add_no_newline_marker_to_last_hunk()
                continue

            # sometimes hunks can be followed by empty lines
            if line == '\n' and current_file is not None:
                current_file._append_trailing_empty_line()
                continue

            is_binary_diff = RE_BINARY_DIFF.match(line)
            if is_binary_diff:
                source_file = is_binary_diff.group('source_filename')
                target_file = is_binary_diff.group('target_filename')
                patch_info.append(line)
                current_file = PatchedFile(
                    patch_info, source_file, target_file, is_binary_file=True)
                self.append(current_file)
                patch_info = None
                current_file = None
                continue

            # if nothing has matched above then this line is a patch info
            if patch_info is None:
                current_file = None
                patch_info = PatchInfo()
            patch_info.append(line)

    @classmethod
    def from_filename(cls, filename, encoding=DEFAULT_ENCODING, errors=None):
        """Return a PatchSet instance given a diff filename."""
        with open_file(filename, 'r', encoding=encoding, errors=errors) as f:
            instance = cls(f)
        return instance

    @staticmethod
    def _convert_string(data, encoding=None, errors='strict'):
        if encoding is not None:
            # if encoding is given, assume bytes and decode
            data = unicode(data, encoding=encoding, errors=errors)
        return StringIO(data)

    @classmethod
    def from_string(cls, data, encoding=None, errors='strict'):
        """Return a PatchSet instance given a diff string."""
        return cls(cls._convert_string(data, encoding, errors))

    @property
    def added_files(self):
        """Return patch added files as a list."""
        return [f for f in self if f.is_added_file]

    @property
    def removed_files(self):
        """Return patch removed files as a list."""
        return [f for f in self if f.is_removed_file]

    @property
    def modified_files(self):
        """Return patch modified files as a list."""
        return [f for f in self if f.is_modified_file]

    @property
    def added(self):
        """Return the patch total added lines."""
        return sum([f.added for f in self])

    @property
    def removed(self):
        """Return the patch total removed lines."""
        return sum([f.removed for f in self])<|MERGE_RESOLUTION|>--- conflicted
+++ resolved
@@ -244,11 +244,6 @@
             if encoding is not None:
                 line = line.decode(encoding)
 
-<<<<<<< HEAD
-            valid_line = RE_HUNK_BODY_LINE.match(line)
-            if not valid_line:
-                valid_line = RE_HUNK_EMPTY_BODY_LINE.match(line)
-=======
             if only_hunk_positions:
                 if not line:
                     line_type = LINE_TYPE_CONTEXT
@@ -266,7 +261,6 @@
                     pass
                 else:
                     raise UnidiffParseError('Hunk diff line expected: %s' % line)
->>>>>>> 37480a91
 
                 original_line = None
             else:
